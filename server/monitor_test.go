--- conflicted
+++ resolved
@@ -4615,7 +4615,6 @@
 	}
 }
 
-<<<<<<< HEAD
 func TestServerIDZRequest(t *testing.T) {
 	conf := createConfFile(t, []byte(`
 		listen: 127.0.0.1:-1
@@ -4624,27 +4623,10 @@
 		accounts { $SYS { users = [ { user: "admin", pass: "s3cr3t!" } ] } }
 	`))
 	defer removeFile(t, conf)
-=======
-func TestMonitorConnzOperatorModeFilterByUser(t *testing.T) {
-	accKp, accPub := createKey(t)
-	accClaim := jwt.NewAccountClaims(accPub)
-	accJwt := encodeClaim(t, accClaim, accPub)
-
-	conf := createConfFile(t, []byte(fmt.Sprintf(`
-		listen: 127.0.0.1:-1
-		http: 127.0.0.1:-1
-		operator = %s
-		resolver = MEMORY
-		resolver_preload = {
-			%s : %s
-		}
-	`, ojwt, accPub, accJwt)))
->>>>>>> a982bbcb
 
 	s, _ := RunServerWithConfig(conf)
 	defer s.Shutdown()
 
-<<<<<<< HEAD
 	nc, err := nats.Connect(s.ClientURL(), nats.UserInfo("admin", "s3cr3t!"))
 	require_NoError(t, err)
 
@@ -4866,7 +4848,28 @@
 					t.Fatalf("Expected one and only one connection for account A for remote %q, got %v", remoteID, v)
 				}
 			}
-=======
+		}
+	}
+}
+
+func TestMonitorConnzOperatorModeFilterByUser(t *testing.T) {
+	accKp, accPub := createKey(t)
+	accClaim := jwt.NewAccountClaims(accPub)
+	accJwt := encodeClaim(t, accClaim, accPub)
+
+	conf := createConfFile(t, []byte(fmt.Sprintf(`
+		listen: 127.0.0.1:-1
+		http: 127.0.0.1:-1
+		operator = %s
+		resolver = MEMORY
+		resolver_preload = {
+			%s : %s
+		}
+	`, ojwt, accPub, accJwt)))
+
+	s, _ := RunServerWithConfig(conf)
+	defer s.Shutdown()
+
 	createUser := func() (string, string) {
 		ukp, _ := nkeys.CreateUser()
 		seed, _ := ukp.Seed()
@@ -4979,7 +4982,6 @@
 					time.Duration(rtt), time.Duration(crtt))
 			}
 			rtt = ci.rtt
->>>>>>> a982bbcb
 		}
 	}
 }