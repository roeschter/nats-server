--- conflicted
+++ resolved
@@ -11080,22 +11080,13 @@
 	// Was > 30 ms before fix for comparison, M2 macbook air.
 	require_LessThan(t, elapsed, 5*time.Millisecond)
 
-<<<<<<< HEAD
 	// Make sure we set the chkflr correctly. The chkflr should be equal to asflr+1.
 	// Otherwise, if chkflr would be set higher a subsequent call to checkInterestState will be ineffective.
-=======
-	// Make sure we set the chkflr correctly. The chkflr should be equal to asflr.
-	// Otherwise, a subsequent call to checkInterestState after asflr got upped will be ineffective.
->>>>>>> 43839a39
 	requireFloorsEqual := func(o *consumer) {
 		require_True(t, o != nil)
 		o.mu.RLock()
 		defer o.mu.RUnlock()
-<<<<<<< HEAD
 		require_Equal(t, o.chkflr, o.asflr+1)
-=======
-		require_Equal(t, o.chkflr, o.asflr)
->>>>>>> 43839a39
 	}
 
 	requireFloorsEqual(mset.lookupConsumer("A"))
@@ -11187,15 +11178,9 @@
 		return o.chkflr
 	}
 
-<<<<<<< HEAD
 	require_Equal(t, checkFloor(mset.lookupConsumer("A")), 1)
 	require_Equal(t, checkFloor(mset.lookupConsumer("B")), 90_001)
 	require_Equal(t, checkFloor(mset.lookupConsumer("C")), 100_001)
-=======
-	require_Equal(t, checkFloor(mset.lookupConsumer("A")), 0)
-	require_Equal(t, checkFloor(mset.lookupConsumer("B")), 90_001)
-	require_Equal(t, checkFloor(mset.lookupConsumer("C")), 100_000)
->>>>>>> 43839a39
 
 	// This checks the chkflr state. For this test this should be much faster,
 	// two orders of magnitude then the first time.
